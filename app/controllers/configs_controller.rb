class ConfigsController < ApplicationController
  skip_before_action :require_authentication, only: :show

  def index
    @configs = Config.all
  end

  def new
    @config = Config.new(
<<<<<<< HEAD
      kubernetes_version: "1.28.2",
      install_image: "ghcr.io/siderolabs/installer:v1.6.2",
=======
      kubernetes_version: "1.29.2",
      install_image: "ghcr.io/siderolabs/installer:v1.6.6",
>>>>>>> bac4833a
      kubespan: true,
    )
  end

  def create
    @config = Config.new(config_params)

    if @config.save
      redirect_to configs_path, notice: "Config #{@config.name} successfully created!"
    else
      render :new, status: 422
    end
  end

  def edit
    @config = Config.find(params[:id])
  end

  def update
    @config = Config.find(params[:id])

    if @config.update(config_params)
      redirect_to configs_path, notice: "Config #{@config.name} successfully updated!"
    else
      render :edit, status: 422
    end
  end

  def show
    uuid = params[:uuid]
    ip = request.remote_ip

    server = Server.find_by_ip!(ip)

    server.update!(uuid: uuid) if uuid != server.uuid

    if server.machine_config
      # Using 1.second.ago seems silly but is required to show the correct status in the UI at the moment
      server.update!(last_request_for_configuration_at: 1.second.ago, last_configured_at: Time.now)
      headers["Content-Type"] = "text/yaml"
      render plain: server.machine_config.generate_config
    else
      server.update!(last_configured_at: nil, last_request_for_configuration_at: Time.now)

      sleep 15

      attempt = params[:attempt] || 0
      redirect_to get_config_path(uuid: params[:uuid], attempt: attempt.to_i + 1)
    end
  end

  def destroy
    config = Config.find(params[:id])

    if config.machine_configs.any?
      redirect_to configs_path, alert: "Can't delete #{config.name} because of existing server associations."
    else
      config.destroy!

      redirect_to configs_path, notice: "Config #{config.name} successfully deleted!"
    end
  end

  private

  def config_params
    params.require(:config).permit(
      :name,
      :config,
      :install_image,
      :kubernetes_version,
      :kubespan,
      :patch,
      :patch_control_plane,
      :patch_worker,
    )
  end
end<|MERGE_RESOLUTION|>--- conflicted
+++ resolved
@@ -7,13 +7,8 @@
 
   def new
     @config = Config.new(
-<<<<<<< HEAD
-      kubernetes_version: "1.28.2",
-      install_image: "ghcr.io/siderolabs/installer:v1.6.2",
-=======
       kubernetes_version: "1.29.2",
       install_image: "ghcr.io/siderolabs/installer:v1.6.6",
->>>>>>> bac4833a
       kubespan: true,
     )
   end
